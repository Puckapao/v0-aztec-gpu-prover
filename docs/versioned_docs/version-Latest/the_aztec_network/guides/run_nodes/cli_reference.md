--- conflicted
+++ resolved
@@ -161,17 +161,10 @@
 
     --p2p.p2pPort <value>                                          (default: 40400)                                                     ($P2P_PORT)
           The port for the P2P service. Defaults to 40400
-<<<<<<< HEAD
 
     --p2p.p2pBroadcastPort <value>                                                                                                      ($P2P_BROADCAST_PORT)
           The port to broadcast the P2P service on (included in the node's ENR). Defaults to P2P_PORT.
 
-=======
-
-    --p2p.p2pBroadcastPort <value>                                                                                                      ($P2P_BROADCAST_PORT)
-          The port to broadcast the P2P service on (included in the node's ENR). Defaults to P2P_PORT.
-
->>>>>>> d54a8af2
     --p2p.p2pIp <value>                                                                                                                 ($P2P_IP)
           The IP address for the P2P service. ipv4 address.
 
